<<<<<<< HEAD
__version__ = '0.13.0'
=======
__version__ = '0.13.0b1'
>>>>>>> 5095abe0
<|MERGE_RESOLUTION|>--- conflicted
+++ resolved
@@ -1,5 +1 @@
-<<<<<<< HEAD
-__version__ = '0.13.0'
-=======
-__version__ = '0.13.0b1'
->>>>>>> 5095abe0
+__version__ = '0.13.0b1'