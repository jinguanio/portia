--- conflicted
+++ resolved
@@ -111,10 +111,16 @@
     repo = Repoman.open_repo(name)
     now = datetime.now().timetuple()[:6]
     archive = zipfile.ZipFile(buff, "w", zipfile.ZIP_DEFLATED)
-<<<<<<< HEAD
+    files_list = repo.list_files_for_branch('master')
+    extractors = {}
+    for file_path in files_list:
+        if file_path == 'extractors.json':
+            extractors = json.loads(repo.file_contents_for_branch(file_path,
+                                                                  'master'))
+
     spiders = {}
     templates = defaultdict(list)
-    for file_path in repo.list_files_for_branch('master'):
+    for file_path in files_list:
         file_contents = repo.file_contents_for_branch(file_path, 'master')
         if file_path.startswith('spiders'):
             as_json = json.loads(file_contents)
@@ -126,6 +132,11 @@
                     spiders[spider_name] = file_path, as_json
                 elif len(parts) == 3:
                     # template json
+                    existing = {}
+                    for field, eids in as_json.get('extractors', {}).items():
+                        existing[field] = [eid for eid in eids
+                                           if eid in extractors]
+                    as_json['extractors'] = existing
                     spider_name = parts[1]
                     templates[spider_name].append(as_json)
             except ValueError:
@@ -136,27 +147,4 @@
         json_spec.pop('template_names')
         json_spec['templates'] = templates[name]
         _add_to_archive(archive, path, json.dumps(json_spec), now)
-=======
-    files_list = repo.list_files_for_branch('master')
-    extractors = {}
-    for file_path in files_list:
-        if file_path.endswith('extractors.json'):
-            extractors = json.loads(repo.file_contents_for_branch(file_path,
-                                                                  'master'))
-
-    for file_path in files_list:
-        file_contents = repo.file_contents_for_branch(file_path, 'master')
-        if file_path.startswith('spiders'):
-            as_json = json.loads(file_contents)
-            templates = as_json.get('templates', [])
-            for template in templates:
-                existing = {}
-                for field, eid in template.get('extractors', {}).iteritems():
-                    if eid in extractors:
-                        existing[field] = eid
-                template['extractors'] = existing
-            _add_to_archive(archive, file_path, json.dumps(as_json), now)
-        else:
-            _add_to_archive(archive, file_path, file_contents, now)
->>>>>>> c08d3123
     archive.close()