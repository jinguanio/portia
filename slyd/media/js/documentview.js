--- conflicted
+++ resolved
@@ -624,10 +624,6 @@
 					});
 				}, 5000));
 				window.resize = function() {
-<<<<<<< HEAD
-					this.adjustSizes();
-=======
->>>>>>> 361e4f7c
 					this.redrawNow();
 				}.bind(this);
 			}
