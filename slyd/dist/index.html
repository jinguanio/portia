--- conflicted
+++ resolved
@@ -19,11 +19,7 @@
     
 
     <script src="assets/vendor-3ef7ffe2e10d3ba340f8bde63bae19d6.js"></script>
-<<<<<<< HEAD
-    <script src="assets/portia-web-8d98d2a0966205ab5579499c0821c62d.js"></script>
-=======
-    <script src="assets/portia-web-bb6dd521fce5d92f8cd845b7bec8b79b.js"></script>
->>>>>>> 7a3aab47
+    <script src="assets/portia-web-bb44cfe04aaff8f181de0c28364da439.js"></script>
 
     
   </body>
