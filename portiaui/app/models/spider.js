import DS from 'ember-data';


const Spider = DS.Model.extend({
    name: DS.attr('string'),
<<<<<<< HEAD
    project: DS.belongsTo({
        async: true
    }),
    startUrls: DS.attr('array'),
    linksToFollow: DS.attr('string'),
    jsEnabled: DS.attr('boolean'),
    respectNofollow: DS.attr('boolean'),
    followPatterns: DS.attr('array'),
    excludePatterns: DS.attr('array'),
    jsEnablePatterns: DS.attr('array'),
    jsDisablePatterns: DS.attr('array'),
    pageActions: DS.attr('json', {
=======
    project: DS.belongsTo(),

    // json fixes error with storing ember NativeArray in indexed db
    startUrls: DS.attr('json', {
>>>>>>> c463f2cd
        defaultValue() {
            return [];
        }
    }),

    // login
    performLogin: DS.attr('boolean'),
    loginUrl: DS.attr('string'),
    loginUser: DS.attr('string'),
    loginPassword: DS.attr('string'),

    // links
    linksToFollow: DS.attr('string', {
        defaultValue: 'all'
    }),
    followPatterns: DS.attr('json', {
        defaultValue() {
            return [];
        }
    }),
    excludePatterns: DS.attr('json', {
        defaultValue() {
            return [];
        }
    }),
    showLinks: DS.attr('boolean'),
    respectNoFollow: DS.attr('boolean', {
        defaultValue: true
    }),

    // JS
    jsEnabled: DS.attr('boolean'),
    jsEnablePatterns: DS.attr('json', {
        defaultValue() {
            return [];
        }
    }),
    jsDisablePatterns: DS.attr('json', {
        defaultValue() {
            return [];
        }
    }),

    samples: DS.hasMany({
        async: true
    })
});

export default Spider;<|MERGE_RESOLUTION|>--- conflicted
+++ resolved
@@ -3,11 +3,14 @@
 
 const Spider = DS.Model.extend({
     name: DS.attr('string'),
-<<<<<<< HEAD
     project: DS.belongsTo({
         async: true
     }),
-    startUrls: DS.attr('array'),
+    startUrls: DS.attr('array', {
+        defaultValue() {
+            return [];
+        }
+    }),
     linksToFollow: DS.attr('string'),
     jsEnabled: DS.attr('boolean'),
     respectNofollow: DS.attr('boolean'),
@@ -16,16 +19,7 @@
     jsEnablePatterns: DS.attr('array'),
     jsDisablePatterns: DS.attr('array'),
     pageActions: DS.attr('json', {
-=======
     project: DS.belongsTo(),
-
-    // json fixes error with storing ember NativeArray in indexed db
-    startUrls: DS.attr('json', {
->>>>>>> c463f2cd
-        defaultValue() {
-            return [];
-        }
-    }),
 
     // login
     performLogin: DS.attr('boolean'),
